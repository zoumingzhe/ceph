// -*- mode:C++; tab-width:8; c-basic-offset:2; indent-tabs-mode:t -*- 
// vim: ts=8 sw=2 smarttab
/*
 * Ceph - scalable distributed file system
 *
 * Copyright (C) 2004-2006 Sage Weil <sage@newdream.net>
 *
 * This is free software; you can redistribute it and/or
 * modify it under the terms of the GNU Lesser General Public
 * License version 2.1, as published by the Free Software 
 * Foundation.  See file COPYING.
 * 
 */

#include <sys/types.h>
#include <sys/stat.h>
#include <fcntl.h>

#include <sys/stat.h>
#include <iostream>
#include <string>
using namespace std;

#include "config.h"

#include "mon/MonMap.h"
#include "mon/Monitor.h"
#include "mon/MonitorStore.h"

#include "msg/SimpleMessenger.h"

#include "include/CompatSet.h"

#include "common/Timer.h"
#include "common/common_init.h"

extern const CompatSet::Feature ceph_mon_feature_compat[];
extern const CompatSet::Feature ceph_mon_feature_ro_compat[];
extern const CompatSet::Feature ceph_mon_feature_incompat[];

void usage()
{
  cerr << "usage: cmon -i monid [--mon-data=pathtodata] [flags]" << std::endl;
  cerr << "  --debug_mon n\n";
  cerr << "        debug monitor level (e.g. 10)\n";
  cerr << "  --mkfs\n";
  cerr << "        build fresh monitor fs\n";
  generic_server_usage();
}

int main(int argc, const char **argv) 
{
  int err;
  DEFINE_CONF_VARS(usage);

  bool mkfs = false;
  const char *osdmapfn = 0;

  vector<const char*> args;
  argv_to_vec(argc, argv, args);
  env_to_vec(args);

  common_set_defaults(true);
  common_init(args, "mon", true);

  FOR_EACH_ARG(args) {
    if (CONF_ARG_EQ("mkfs", '\0')) {
      mkfs = true;
    } else if (CONF_ARG_EQ("osdmap", '\0')) {
      CONF_SAFE_SET_ARG_VAL(&osdmapfn, OPT_STR);
    } else
      usage();
  }

  // whoami
  string name = g_conf.id;
  if (name.length() == 0) {
    cerr << "must specify '-i id' where id is the mon name" << std::endl;
    usage();
  }

  if (!g_conf.mon_data) {
    cerr << "must specify '--mon-data=foo' data path" << std::endl;
    usage();
  }

  // -- mkfs --
  if (mkfs) {
    if (!g_conf.monmap || !osdmapfn)
      usage();

    // make sure it doesn't already exist
        /*
    struct stat st;
    if (::lstat(g_conf.mon_data, &st) == 0) {
      cerr << "monfs dir " << g_conf.mon_data << " already exists; remove it first" << std::endl;
      usage();
    }
	*/

    // load monmap
    bufferlist monmapbl, osdmapbl;
    int err = monmapbl.read_file(g_conf.monmap);
    if (err < 0)
      exit(1);
    MonMap monmap;
    monmap.decode(monmapbl);
    
    err = osdmapbl.read_file(osdmapfn);
    if (err < 0)
      exit(1);

    // go
    MonitorStore store(g_conf.mon_data);
    Monitor mon(name, &store, 0, &monmap);
    mon.mkfs(osdmapbl);
    cout << argv[0] << ": created monfs at " << g_conf.mon_data 
	 << " for mon." << name
	 << std::endl;
    return 0;
  }

  if (g_conf.clock_tare) g_clock.tare();

  CompatSet mon_features(ceph_mon_feature_compat,
			 ceph_mon_feature_ro_compat,
			 ceph_mon_feature_incompat);
  CompatSet ondisk_features;

  MonitorStore store(g_conf.mon_data);
  err = store.mount();
  if (err < 0) {
    char buf[80];
    cerr << "problem opening monitor store in " << g_conf.mon_data << ": " << strerror_r(-err, buf, sizeof(buf)) << std::endl;
    exit(1);
  }

  bufferlist magicbl;
  store.get_bl_ss(magicbl, "magic", 0);
  string magic(magicbl.c_str(), magicbl.length()-1);  // ignore trailing \n
  if (strcmp(magic.c_str(), CEPH_MON_ONDISK_MAGIC)) {
    cerr << "mon fs magic '" << magic << "' != current '" << CEPH_MON_ONDISK_MAGIC << "'" << std::endl;
    exit(1);
  }

  bufferlist features;
  store.get_bl_ss(features, COMPAT_SET_LOC, 0);
  if (features.length() == 0) {
    cerr << "WARNING: mon fs missing feature list.\n"
	 << "Assuming it is old-style and introducing one." << std::endl;
    //we only want the baseline ~v.18 features assumed to be on disk.
    //If new features are introduced this code needs to disappear or
    //be made smarter.
    ondisk_features = CompatSet(ceph_mon_feature_compat,
				ceph_mon_feature_ro_compat,
				ceph_mon_feature_incompat);
  } else {
    bufferlist::iterator it = features.begin();
    ondisk_features.decode(it);
  }
  
  if (!mon_features.writeable(ondisk_features)) {
    cerr << "monitor executable cannot read disk! Missing features: "
	 << std::endl;
    CompatSet diff = mon_features.unsupported(ondisk_features);
    //NEEDS_COMPATSET_ITER
    exit(1);
  }


  // monmap?
  MonMap monmap;
  {
    bufferlist latest;
    store.get_bl_ss(latest, "monmap/latest", 0);
    if (latest.length() == 0) {
      cerr << "mon fs missing 'monmap'" << std::endl;
      exit(1);
    }
    bufferlist::iterator p = latest.begin();
    version_t v;
    ::decode(v, p);
    bufferlist mapbl;
    ::decode(mapbl, p);
    monmap.decode(mapbl);
    assert(v == monmap.get_epoch());
  }

  if (!monmap.contains(name)) {
    cerr << "mon." << name << " does not exist in monmap" << std::endl;
    exit(1);
  }

  entity_addr_t ipaddr = monmap.get_addr(name);
  entity_addr_t conf_addr;
  char *mon_addr_str;

  if (conf_read_key(NULL, "mon addr", OPT_STR, &mon_addr_str, NULL) &&
      conf_addr.parse(mon_addr_str) &&
      ipaddr != conf_addr)
    cerr << "WARNING: 'mon addr' config option " << conf_addr << " does not match monmap file" << std::endl
	 << "         continuing with monmap configuration" << std::endl;

  // bind
  SimpleMessenger *messenger = new SimpleMessenger();

  int rank = monmap.get_rank(name);

  cout << "starting mon." << name << " rank " << rank
       << " at " << monmap.get_addr(name)
       << " mon_data " << g_conf.mon_data
       << " fsid " << monmap.get_fsid()
       << std::endl;
  g_my_addr = monmap.get_addr(name);
  err = messenger->bind();
  if (err < 0)
    return 1;

  // start monitor
  messenger->register_entity(entity_name_t::MON(rank));
  messenger->set_default_send_priority(CEPH_MSG_PRIO_HIGH);
  Monitor *mon = new Monitor(name, &store, messenger, &monmap);

  messenger->start();  // may daemonize

<<<<<<< HEAD
  char fullname[80];
  snprintf(fullname, sizeof(fullname), "mon.%s", name.c_str());
  _dout_create_courtesy_output_symlink(fullname);

  messenger->set_default_policy(SimpleMessenger::Policy::stateless_server());
  messenger->set_policy(entity_name_t::TYPE_MON, SimpleMessenger::Policy::lossless_peer());

=======
  uint64_t supported =
    CEPH_FEATURE_UID |
    CEPH_FEATURE_NOSRCADDR |
    CEPH_FEATURE_MONCLOCKCHECK;
  messenger->set_default_policy(SimpleMessenger::Policy::stateless_server(supported, 0));
  messenger->set_policy(entity_name_t::TYPE_MON,
			SimpleMessenger::Policy::lossless_peer(supported,
							       CEPH_FEATURE_UID));
>>>>>>> 11dc1af1
  mon->init();
  messenger->wait();

  store.umount();
  delete mon;
  messenger->destroy();

  // cd on exit, so that gmon.out (if any) goes into a separate directory for each node.
  char s[20];
  snprintf(s, sizeof(s), "gmon/%d", getpid());
  if (mkdir(s, 0755) == 0)
    chdir(s);

  return 0;
}
<|MERGE_RESOLUTION|>--- conflicted
+++ resolved
@@ -223,15 +223,6 @@
 
   messenger->start();  // may daemonize
 
-<<<<<<< HEAD
-  char fullname[80];
-  snprintf(fullname, sizeof(fullname), "mon.%s", name.c_str());
-  _dout_create_courtesy_output_symlink(fullname);
-
-  messenger->set_default_policy(SimpleMessenger::Policy::stateless_server());
-  messenger->set_policy(entity_name_t::TYPE_MON, SimpleMessenger::Policy::lossless_peer());
-
-=======
   uint64_t supported =
     CEPH_FEATURE_UID |
     CEPH_FEATURE_NOSRCADDR |
@@ -240,7 +231,6 @@
   messenger->set_policy(entity_name_t::TYPE_MON,
 			SimpleMessenger::Policy::lossless_peer(supported,
 							       CEPH_FEATURE_UID));
->>>>>>> 11dc1af1
   mon->init();
   messenger->wait();
 
