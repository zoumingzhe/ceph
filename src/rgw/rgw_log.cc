#include "common/Clock.h"
#include "common/Timer.h"
#include "common/utf8.h"

#include "rgw_log.h"
#include "rgw_acl.h"
#include "rgw_rados.h"

#define dout_subsys ceph_subsys_rgw

static void set_param_str(struct req_state *s, const char *name, string& str)
{
  const char *p = s->env->get(name);
  if (p)
    str = p;
}

string render_log_object_name(const string& format,
			      struct tm *dt, string& bucket_id, const string& bucket_name)
{
  string o;
  for (unsigned i=0; i<format.size(); i++) {
    if (format[i] == '%' && i+1 < format.size()) {
      i++;
      char buf[32];
      switch (format[i]) {
      case '%':
	strcpy(buf, "%");
	break;
      case 'Y':
	sprintf(buf, "%.4d", dt->tm_year + 1900);
	break;
      case 'y':
	sprintf(buf, "%.2d", dt->tm_year % 100);
	break;
      case 'm':
	sprintf(buf, "%.2d", dt->tm_mon + 1);
	break;
      case 'd':
	sprintf(buf, "%.2d", dt->tm_mday);
	break;
      case 'H':
	sprintf(buf, "%.2d", dt->tm_hour);
	break;
      case 'I':
	sprintf(buf, "%.2d", (dt->tm_hour % 12) + 1);
	break;
      case 'k':
	sprintf(buf, "%d", dt->tm_hour);
	break;
      case 'l':
	sprintf(buf, "%d", (dt->tm_hour % 12) + 1);
	break;
      case 'M':
	sprintf(buf, "%.2d", dt->tm_min);
	break;

      case 'i':
	o += bucket_id;
	continue;
      case 'n':
	o += bucket_name;
	continue;
      default:
	// unknown code
	sprintf(buf, "%%%c", format[i]);
	break;
      }
      o += buf;
      continue;
    }
    o += format[i];
  }
  return o;
}

/* usage logger */
class UsageLogger {
  CephContext *cct;
  RGWRados *store;
  map<rgw_user_bucket, RGWUsageBatch> usage_map;
  Mutex lock;
  int32_t num_entries;
  Mutex timer_lock;
  SafeTimer timer;
  utime_t round_timestamp;

  class C_UsageLogTimeout : public Context {
    UsageLogger *logger;
  public:
    C_UsageLogTimeout(UsageLogger *_l) : logger(_l) {}
    void finish(int r) {
      logger->flush();
      logger->set_timer();
    }
  };

  void set_timer() {
    timer.add_event_after(cct->_conf->rgw_usage_log_tick_interval, new C_UsageLogTimeout(this));
  }
public:

  UsageLogger(CephContext *_cct, RGWRados *_store) : cct(_cct), store(_store), lock("UsageLogger"), num_entries(0), timer_lock("UsageLogger::timer_lock"), timer(cct, timer_lock) {
    timer.init();
    Mutex::Locker l(timer_lock);
    set_timer();
    utime_t ts = ceph_clock_now(cct);
    recalc_round_timestamp(ts);
  }

  ~UsageLogger() {
    Mutex::Locker l(timer_lock);
    flush();
    timer.cancel_all_events();
    timer.shutdown();
  }

  void recalc_round_timestamp(utime_t& ts) {
    round_timestamp = ts.round_to_hour();
  }

  void insert(utime_t& timestamp, rgw_usage_log_entry& entry) {
    lock.Lock();
    if (timestamp.sec() > round_timestamp + 3600)
      recalc_round_timestamp(timestamp);
    entry.epoch = round_timestamp.sec();
    bool account;
    rgw_user_bucket ub(entry.owner, entry.bucket);
    usage_map[ub].insert(round_timestamp, entry, &account);
    if (account)
      num_entries++;
    bool need_flush = (num_entries > cct->_conf->rgw_usage_log_flush_threshold);
    lock.Unlock();
    if (need_flush) {
      Mutex::Locker l(timer_lock);
      flush();
    }
  }

  void flush() {
    map<rgw_user_bucket, RGWUsageBatch> old_map;
    lock.Lock();
    old_map.swap(usage_map);
    num_entries = 0;
    lock.Unlock();

    store->log_usage(old_map);
  }
};

static UsageLogger *usage_logger = NULL;

void rgw_log_usage_init(CephContext *cct, RGWRados *store)
{
  usage_logger = new UsageLogger(cct, store);
}

void rgw_log_usage_finalize()
{
  delete usage_logger;
  usage_logger = NULL;
}

static void log_usage(struct req_state *s, const string& op_name)
{
  if (!usage_logger)
    return;

  string user;

  if (s->bucket_name)
    user = s->bucket_owner;
  else
    user = s->user.user_id;

  rgw_usage_log_entry entry(user, s->bucket.name);

  rgw_usage_data data(s->bytes_sent, s->bytes_received);

  data.ops = 1;
  if (!s->err.is_err())
    data.successful_ops = 1;

  entry.add(op_name, data);

  utime_t ts = ceph_clock_now(s->cct);

  usage_logger->insert(ts, entry);
}

<<<<<<< HEAD
int rgw_log_op(struct req_state *s, const string& op_name)
=======
int rgw_log_op(RGWRados *store, struct req_state *s)
>>>>>>> 6756f9af
{
  struct rgw_log_entry entry;
  string bucket_id;

  if (s->enable_usage_log)
    log_usage(s, op_name);

  if (!s->enable_ops_log)
    return 0;

  if (!s->bucket_name) {
    ldout(s->cct, 5) << "nothing to log for operation" << dendl;
    return -EINVAL;
  }
  if (s->err.ret == -ERR_NO_SUCH_BUCKET) {
    if (!s->cct->_conf->rgw_log_nonexistent_bucket) {
      ldout(s->cct, 5) << "bucket " << s->bucket << " doesn't exist, not logging" << dendl;
      return 0;
    }
    bucket_id = "";
  } else {
    bucket_id = s->bucket.bucket_id;
  }
  entry.bucket = s->bucket_name;

  if (check_utf8(s->bucket_name, entry.bucket.size()) != 0) {
    ldout(s->cct, 5) << "not logging op on bucket with non-utf8 name" << dendl;
    return 0;
  }

  if (s->object)
    entry.obj = s->object;
  else
    entry.obj = "-";

  entry.obj_size = s->obj_size;

  if (s->cct->_conf->rgw_remote_addr_param.length())
    set_param_str(s, s->cct->_conf->rgw_remote_addr_param.c_str(), entry.remote_addr);
  else
    set_param_str(s, "REMOTE_ADDR", entry.remote_addr);    
  set_param_str(s, "HTTP_USER_AGENT", entry.user_agent);
  set_param_str(s, "HTTP_REFERRER", entry.referrer);
  set_param_str(s, "REQUEST_URI", entry.uri);
  set_param_str(s, "REQUEST_METHOD", entry.op);

  entry.user = s->user.user_id;
  if (s->object_acl)
    entry.object_owner = s->object_acl->get_owner().get_id();
  entry.bucket_owner = s->bucket_owner;

  entry.time = s->time;
  entry.total_time = ceph_clock_now(s->cct) - s->time;
  entry.bytes_sent = s->bytes_sent;
  entry.bytes_received = s->bytes_received;
  if (s->err.http_ret) {
    char buf[16];
    snprintf(buf, sizeof(buf), "%d", s->err.http_ret);
    entry.http_status = buf;
  } else
    entry.http_status = "200"; // default

  entry.error_code = s->err.s3_code;
  entry.bucket_id = bucket_id;

  bufferlist bl;
  ::encode(entry, bl);

  struct tm bdt;
  time_t t = entry.time.sec();
  if (s->cct->_conf->rgw_log_object_name_utc)
    gmtime_r(&t, &bdt);
  else
    localtime_r(&t, &bdt);
  
  string oid = render_log_object_name(s->cct->_conf->rgw_log_object_name, &bdt,
				      s->bucket.bucket_id, entry.bucket.c_str());

  rgw_obj obj(store->params.log_pool, oid);

  int ret = store->append_async(obj, bl.length(), bl);
  if (ret == -ENOENT) {
    ret = store->create_pool(store->params.log_pool);
    if (ret < 0)
      goto done;
    // retry
    ret = store->append_async(obj, bl.length(), bl);
  }
done:
  if (ret < 0)
    ldout(s->cct, 0) << "ERROR: failed to log entry" << dendl;

  return ret;
}

int rgw_log_intent(RGWRados *store, rgw_obj& obj, RGWIntentEvent intent, const utime_t& timestamp, bool utc)
{
  rgw_bucket intent_log_bucket(store->params.intent_log_pool);

  rgw_intent_log_entry entry;
  entry.obj = obj;
  entry.intent = (uint32_t)intent;
  entry.op_time = timestamp;

  struct tm bdt;
  time_t t = timestamp.sec();
  if (utc)
    gmtime_r(&t, &bdt);
  else
    localtime_r(&t, &bdt);

  struct rgw_bucket& bucket = obj.bucket;

  char buf[bucket.name.size() + bucket.bucket_id.size() + 16];
  sprintf(buf, "%.4d-%.2d-%.2d-%s-%s", (bdt.tm_year+1900), (bdt.tm_mon+1), bdt.tm_mday,
          bucket.bucket_id.c_str(), obj.bucket.name.c_str());
  string oid(buf);
  rgw_obj log_obj(intent_log_bucket, oid);

  bufferlist bl;
  ::encode(entry, bl);

  int ret = store->append_async(log_obj, bl.length(), bl);
  if (ret == -ENOENT) {
    ret = store->create_pool(intent_log_bucket);
    if (ret < 0)
      goto done;
    ret = store->append_async(log_obj, bl.length(), bl);
  }

done:
  return ret;
}

int rgw_log_intent(RGWRados *store, struct req_state *s, rgw_obj& obj, RGWIntentEvent intent)
{
  return rgw_log_intent(store, obj, intent, s->time, s->cct->_conf->rgw_intent_log_object_name_utc);
}<|MERGE_RESOLUTION|>--- conflicted
+++ resolved
@@ -188,11 +188,7 @@
   usage_logger->insert(ts, entry);
 }
 
-<<<<<<< HEAD
-int rgw_log_op(struct req_state *s, const string& op_name)
-=======
-int rgw_log_op(RGWRados *store, struct req_state *s)
->>>>>>> 6756f9af
+int rgw_log_op(RGWRados *store, struct req_state *s, const string& op_name)
 {
   struct rgw_log_entry entry;
   string bucket_id;
